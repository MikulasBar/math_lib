--- conflicted
+++ resolved
@@ -114,10 +114,6 @@
    let result = expr.eval_with_variable("e", E);
 
    assert_eq!(result, 3.0);
-<<<<<<< HEAD
-//    println!("{}", expr);
-=======
->>>>>>> f693f0c5
 }
 
 
